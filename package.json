--- conflicted
+++ resolved
@@ -23,18 +23,6 @@
   },
   "devDependencies": {
     "@prisma-labs/prettier-config": "0.1.0",
-<<<<<<< HEAD
-    "@types/jest": "25.2.3",
-    "@types/lodash": "4.14.161",
-    "dripip": "0.10.0",
-    "jest": "26.4.2",
-    "jest-watch-suspend": "1.1.2",
-    "jest-watch-typeahead": "0.6.1",
-    "prettier": "2.1.2",
-    "ts-jest": "26.3.0",
-    "type-fest": "0.16.0",
-    "typescript": "3.9.7",
-=======
     "@types/jest": "26.0.14",
     "@types/lodash": "4.14.151",
     "dripip": "0.9.0",
@@ -45,7 +33,6 @@
     "ts-jest": "26.0.0",
     "type-fest": "0.13.1",
     "typescript": "4.0.2",
->>>>>>> 9dbcb458
     "typescript-snapshots-plugin": "1.7.0"
   },
   "jest": {
