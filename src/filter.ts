import { Either, isLeft, isRight, left, right } from 'fp-ts/lib/Either'
import { chalk } from './chalk'
import { validPathSegmentNameRegex } from './data'
import * as Level from './level'
import type { LogRecord } from './logger'
import { casesHandled, ContextualError, createContextualError, getLeft, rightOrThrow } from './utils'

// https://regex101.com/r/6g6BHc/5
// If you change the regex please update the link and vice-versa!
const validPatternRegex = /^(!)?((?:[A-z_]+:)+)?(?:((:)?\*)?|([A-z_]+|))?(?<=\*|[A-z_]+)(?:(?:@(1|2|3|4|5|6|trace|debug|info|warn|error|fatal)([-+]?))|(@\*))?$/

const symbols = {
  negate: '!',
  pathDelim: ':',
  patternDelim: ',',
  descendants: '*',
  levelDelim: '@',
  levelGte: '+',
  levelLte: '-',
}

export type Parsed = {
  originalInput: string
  level: {
    value: Level.Name | '*'
    comp: 'lte' | 'gte' | 'eq'
  }
  negate: boolean
  path: {
    /**
     * null means lone wildcard '*'
     */
    value: null | string
    descendants:
      | false
      | {
          includeParent: boolean
        }
  }
}

/**
 * Some of the criteria a pattern can specify are optional. When such criteria
 * are not specified, then these defaults are used.
 */
export type Defaults = {
  level: {
    value: Level.Name
    comp: Parsed['level']['comp']
  }
}

/**
 * Parse a full pattern. This accounts for lists of patterns. This is the parsing entrypoint.
 */
export function parse(defaults: Defaults, pattern: string): Either<ParseError, Parsed>[] {
  // Allow sloppy lists so long as there is at least one pattern given
  const patterns = pattern
    .split(symbols.patternDelim)
    .map((p) => p.trim())
    .filter((p) => p !== '')

  // if (!patterns.length) {
  // createInvalidPattern(pattern, 'There must be at least one pattern present.')
  // }

  return patterns.map((p) => parseOne(defaults, p))
}

/**
 * Parse a single pattern. This assumes parsing of "," has already been handled
 * including whitespace trimming around the pattern.
 */
export function parseOne(criteriaDefaults: Defaults, pattern: string): Either<ParseError, Parsed> {
  let pattern_ = pattern
  // todo maybe level default should be wildcard instead...
  let level = { ...criteriaDefaults.level } as Parsed['level']
  let path: Parsed['path'] = { value: '', descendants: false }

  const match = pattern.match(validPatternRegex)

  if (!match) {
    return left(createInvalidPattern(pattern))
  }

  // remove the path part that we're processing
  const negate = Boolean(match[1])
  const pathPrefix = match[2] as undefined | string
  const pathParts = pathPrefix ? pathPrefix.replace(/:$/, '').split(':') : []
  const pathTerminalDescendants = Boolean(match[3])
  const pathTerminalDescendantsEx = Boolean(match[4])
  // Mutually exclusive to 3-4;
  // 3-4 false // 4 string
  // 3-4 true  // 4 undefined
  const pathTerminalPathPart = match[5] as undefined | string
  const levelValue = match[6] as undefined | Level.Name | Level.NumString
  const levelDir = match[7] as undefined | '-' | '+'
  // Mutually exclusive to 6-7
  // 6-7 string // 8 false
  // 8 true // 6-7 undefined
  const levelWildCard = Boolean(match[8])

  // encode invariants
  const lvl = levelWildCard
    ? ({ type: 'wildcard' } as const)
    : levelValue
    ? ({ type: 'value', value: levelValue!, dir: levelDir } as const)
    : undefined
  const pterm = pathTerminalPathPart
    ? ({ type: 'path', path: pathTerminalPathPart } as const)
    : ({ type: 'wildcard', exclusive: pathTerminalDescendantsEx } as const)

  if (pathParts.length) {
    const pp = pterm.type === 'path' ? pathParts.concat([pterm.path]) : pathParts
    path.value = pp.join(symbols.pathDelim)
  } else if (pterm.type === 'path') {
    path.value = pterm.path
  } else {
    path.value = null
  }

  if (pterm.type === 'wildcard') {
    path.descendants = {
      includeParent: !pterm.exclusive,
    }
  }

  if (lvl) {
    if (lvl.type === 'wildcard') {
      level.value = '*'
      level.comp = 'eq'
    } else {
      // the original regex guarantees 1-5 so we don't have to validate that now
      if (lvl.value.match(/\d/)) {
        level.value = Level.LEVELS_BY_NUM[lvl.value as Level.NumString].label
      } else {
        level.value = lvl.value as Level.Name
      }
      if (lvl.dir === '+') level.comp = 'gte'
      else if (lvl.dir === '-') level.comp = 'lte'
      else if (lvl.dir === '') level.comp = 'eq'
      else if (lvl.dir === undefined) level.comp = 'eq'
      else casesHandled(lvl.dir)
    }
  }

  // check for errors

  if (path.value !== null) {
    const invalidPathPartNames = path.value
      .split(symbols.pathDelim)
      .filter((pathPart) => !pathPart.match(validPathSegmentNameRegex))

    if (invalidPathPartNames.length) {
      return left(
        createInvalidPattern(
          pattern,
          `Path segment names must only contain ${String(validPathSegmentNameRegex)}.`
        )
      )
    }
  } else if (path.value === null && !path.descendants) {
    return left(createInvalidPattern(pattern))
  }

  return right({
    negate,
    path,
    originalInput: pattern,
    level,
  })
}

/**
 * Test if a log matches the pattern.
 */
export function test(patterns: Readonly<Parsed[]>, log: LogRecord): boolean {
  let yaynay = false
  for (const pattern of patterns) {
    // if log already passed then we can skip rest except negations
    if (yaynay && !pattern.negate) continue

    const logPath = log.path?.join(symbols.pathDelim) ?? null
    let isPass = false

    // test in order of computational cost, short-citcuiting ASAP

    // level

    if (pattern.level.value === '*') {
      isPass = true
    } else {
      isPass = comp(pattern.level.comp, log.level, Level.LEVELS[pattern.level.value].number)
    }

    // path

    if (isPass) {
      if (pattern.path.descendants) {
        if (pattern.path.value === null) {
          isPass = true
        } else if (logPath === pattern.path.value) {
<<<<<<< HEAD
          isPass = pattern.path.descendents.includeParent
        } else if (logPath === null) {
          isPass = false
=======
          //@ts-ignore
          isPass = pattern.path.descendants.includeParent
>>>>>>> 4d15ef96
        } else {
          isPass = logPath.startsWith(pattern.path.value)
        }
      } else {
        isPass = pattern.path.value === logPath
      }
    }

    // Allow negates to undo previous passes while non-negates can only pass,
    // not unpass.
    if (pattern.negate) {
      yaynay = !isPass
    } else if (isPass) {
      yaynay = true
    }
  }

  return yaynay
}

function comp(kind: Parsed['level']['comp'], a: number, b: number): boolean {
  if (kind === 'eq') return a === b
  if (kind === 'gte') return a >= b
  if (kind === 'lte') return a <= b
  casesHandled(kind)
}

/**
 * Like `parse` but throws upon any failure.
 *
 * @remarks
 *
 * Only use this if you know what you're doing.
 */
export function parseUnsafe(defaults: Defaults, pattern: string): Parsed[] {
  return parse(defaults, pattern).map(rightOrThrow)
}

type ParseError = ContextualError<{ pattern: string; hint?: string }>

function createInvalidPattern(pattern: string, hint?: string): ParseError {
  return createContextualError(`Invalid filter pattern: "${pattern}"`, { pattern, hint })
}

/**
 * Get the string contents of a manual showing how to write filters.
 */
export function renderSyntaxManual() {
  const m = chalk.magenta
  const b = chalk.blue
  const gray = chalk.gray
  const c = chalk.cyan
  const bold = chalk.bold
  const subtle = (x: string) => gray(x)
  const subtitle = (x: string) => bold(m(x))
  const pipe = gray('|')
  return `${bold(b('LOG FILTERING SYNTAX MANUAL  ⟁'))}
${bold(b(`▬▬▬▬▬▬▬▬▬▬▬▬▬▬▬▬▬▬▬▬▬▬▬▬▬▬▬`))}

${bold(b(`Grammar`))}

    Precise: 

    ${validPatternRegex.toString().replace(/(^\/|\/$)/g, gray(`$1`))}

    Generally: 

    [!](*|${c(`<path>`)}[:*])[@(*|(${c(`<levelNum>`)}|${c(`<levelLabel>`)})[+-])] [,<pattern>]

    ${c(`<path>`)}       = ${validPathSegmentNameRegex.toString().replace(/(^\/|\/$)/g, gray(`$1`))} [:<path>]
    ${c(`<levelNum>`)}   = 1     ${pipe} 2     ${pipe} 3    ${pipe} 4    ${pipe} 5     ${pipe} 6
    ${c(`<levelLabel>`)} = trace ${pipe} debug ${pipe} info ${pipe} warn ${pipe} error ${pipe} fatal

${bold(b(`Examples`))}

    ${subtitle(`Paths`)}
    app         ${subtle(`app path at default level`)}
    app:router  ${subtle(`app router path at default level`)} 

    ${subtitle(`Wildcards Paths`)}
    *           ${subtle(`all paths at default level`)} 
    app:*       ${subtle(`app path and its descendant paths at defualt level`)}
    app::*      ${subtle(`descendant paths of app at defualt level`)}

    ${subtitle(`Negation`)}
    !app        ${subtle(`all paths expect app at default level`)} 

    ${subtitle(`Lists`)}
    app,nexus   ${subtle(`app and nexus paths at default level`)}

    ${subtitle(`Levels`)}
    *@info      ${subtle(`all paths at info level`)}
    *@error-    ${subtle(`all paths at error level or lower`)}
    *@debug+    ${subtle(`all paths at debug level or higher`)}
    *@3         ${subtle(`all paths at info level`)}
    *@4-        ${subtle(`all paths at error level or lower`)}
    *@2+        ${subtle(`all paths at debug level or higher`)}

    ${subtitle(`Wildcard Paths`)}
    *@*         ${subtle(`all paths at all levels`)}

    ${subtitle(`Mixed`)}
    app@*       ${subtle(`app path at all levels`)}
    app:*@2+    ${subtle(`descendant paths of app at debug level or higher`)}
    app*@2-     ${subtle(`app & descendant paths of app at debug level or lower`)} 
  `
}

export function renderSyntaxError(input: {
  errPatterns: Either<ParseError, Parsed>[]
  foundIn?: string
  some?: boolean
}): string {
  const badOnes = input.errPatterns.filter(isLeft)
  const multipleInputs = input.errPatterns.length > 1
  const multipleErrors = badOnes.length > 1
  const allBad = badOnes.length === input.errPatterns.length
  const foundIn = `${input.foundIn ? ` found in ${input.foundIn}` : ''}`
  let message

  if (!multipleInputs) {
    const e = getLeft(badOnes[0])
    const pattern = e?.context.pattern
    const hint = e?.context.hint ? `. ${e.context.hint}` : ''
    message = `Your log filter's pattern${foundIn} was invalid: "${chalk.red(
      pattern
    )}${hint}"\n\n${renderSyntaxManual()}`
  } else if (!multipleErrors) {
    const e = getLeft(badOnes[0])
    const pattern = e?.context.pattern
    const hint = e?.context.hint ? `. ${e.context.hint}` : ''
    message = `One of the patterns in your log filter${foundIn} was invalid: "${chalk.red(
      pattern
    )}"${hint}\n\n${renderSyntaxManual()}`
  } else {
    const patterns = badOnes
      .map((e) => {
        const hint = e.left.context.hint ? chalk.gray(`  ${e.left.context.hint}`) : ''
        return `    ${chalk.red(e.left.context.pattern)}${hint}`
      })
      .join('\n')
    const intro = allBad
      ? `All of the patterns in your log filter`
      : `Some (${badOnes.length}) of the patterns in your log filter`
    message = `${intro}${foundIn} were invalid:\n\n${patterns}\n\n${renderSyntaxManual()}`
  }

  return message
}

export function processLogFilterInput(
  defaults: Defaults,
  pattern: string,
  foundIn?: string
): null | Parsed[] {
  const errPatterns = parse(defaults, pattern)
  const goodOnes = errPatterns.filter(isRight)
  const badOnes = errPatterns.filter(isLeft)
  let patterns = null

  if (badOnes.length) {
    if (goodOnes.length) {
      patterns = goodOnes.map(rightOrThrow)
    }
    const message = renderSyntaxError({ errPatterns, foundIn })
    // todo use logger
    // but doing so introduces circ dependency breaking cjs output
    // try ts 3.9 live bindings output?
    // no problem in esm-world
    // log.warn(message)
    console.log(message)
  } else {
    patterns = errPatterns.map(rightOrThrow)
  }

  return patterns
}<|MERGE_RESOLUTION|>--- conflicted
+++ resolved
@@ -200,16 +200,10 @@
         if (pattern.path.value === null) {
           isPass = true
         } else if (logPath === pattern.path.value) {
-<<<<<<< HEAD
-          isPass = pattern.path.descendents.includeParent
-        } else if (logPath === null) {
-          isPass = false
-=======
           //@ts-ignore
           isPass = pattern.path.descendants.includeParent
->>>>>>> 4d15ef96
         } else {
-          isPass = logPath.startsWith(pattern.path.value)
+          isPass = logPath!.startsWith(pattern.path.value) // todo
         }
       } else {
         isPass = pattern.path.value === logPath
